--- conflicted
+++ resolved
@@ -150,17 +150,10 @@
 
 The builder workflow [slsa-framework/slsa-github-generator-go/.github/workflows/slsa3_builder.yml](.github/workflows/slsa3_builder.yml) accepts the following inputs:
 
-<<<<<<< HEAD
 | Name         | Required | Description                                                                                                                                                                                                                                               |
 | ------------ | -------- | --------------------------------------------------------------------------------------------------------------------------------------------------------------------------------------------------------------------------------------------------------- |
-| `go-version` | no       | The go version for your project. This value is passed, unchanged, to the [actions/setup-go](https://github.com/actions/setup-go) action when setting up the environment                                                                                   |
+| `go-version` | yes      | The go version for your project. This value is passed, unchanged, to the [actions/setup-go](https://github.com/actions/setup-go) action when setting up the environment                                                                                   |
 | `env`        | no       | A list of environment variables, seperated by `,`: `VAR1: value, VAR2: value`. This is typically used to pass dynamically-generated values, such as `ldflags`. Note that only environment variables with names starting with `CGO_` or `GO` are accepted. |
-=======
-| Name | Required | Description |
-| ------------ | -------- | ----------- |
-| `go-version` | yes | The go version for your project. This value is passed, unchanged, to the [actions/setup-go](https://github.com/actions/setup-go) action when setting up the environment |
-| `env` | no | A list of environment variables, seperated by `,`: `VAR1: value, VAR2: value`. This is typically used to pass dynamically-generated values, such as `ldflags`. Note that only environment variables with names starting with `CGO_` or `GO` are accepted.|
->>>>>>> 3ba1cd36
 
 ### Workflow Example
 
